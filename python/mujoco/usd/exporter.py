--- conflicted
+++ resolved
@@ -354,14 +354,9 @@
 
   def _load_cameras(self):
     self.usd_cameras = []
-<<<<<<< HEAD
-    for name in self.camera_names:
-      self.usd_cameras.append(mujoco.usd.component.USDCamera(stage=self.stage, objid=name))
-=======
     if self.camera_names is not None:
       for name in self.camera_names:
         self.usd_cameras.append(mujoco.usd.USDCamera(stage=self.stage, objid=name))
->>>>>>> 7013c288
 
   def _update_cameras(
       self,
